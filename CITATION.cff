--- conflicted
+++ resolved
@@ -10,12 +10,9 @@
     email: julien.lerat@csiro.au
     affiliation: CSIRO
     orcid: 'https://orcid.org/0000-0003-4521-8874'
-<<<<<<< HEAD
 identifiers:
   - type: url
     value: 'https://doi.org/10.5281/zenodo.17239321'
-=======
->>>>>>> 05a148b9
 repository-code: 'https://github.com/jlerat/floodstan'
 url: 'https://github.com/jlerat/floodstan'
 abstract: >-
